--- conflicted
+++ resolved
@@ -155,68 +155,5 @@
     }
 }
 
-<<<<<<< HEAD
-=======
-JITModuleHolder::JITModuleHolder(llvm::Module *module, class CodeGen *cg) : context(&module->getContext()) {
-    log(2) << "Creating new execution engine\n";
-    string error_string;
-
-    TargetOptions options;
-    options.LessPreciseFPMADOption = true;
-    options.NoFramePointerElim = false;
-    options.NoFramePointerElimNonLeaf = false;
-    options.AllowFPOpFusion = FPOpFusion::Fast;
-    options.UnsafeFPMath = true;
-    options.NoInfsFPMath = true;
-    options.NoNaNsFPMath = true;
-    options.HonorSignDependentRoundingFPMathOption = false;
-    options.UseSoftFloat = false;
-    options.FloatABIType = 
-        cg->use_soft_float_abi() ? FloatABI::Soft : FloatABI::Hard;
-    options.NoZerosInBSS = false;
-    options.GuaranteedTailCallOpt = false;
-    options.DisableTailCalls = false;
-    options.StackAlignmentOverride = 0;
-    options.RealignStack = true;
-    options.TrapFuncName = "";
-    options.PositionIndependentExecutable = true;
-    options.EnableSegmentedStacks = false;
-    options.UseInitArray = false;
-    options.SSPBufferSize = 0;
-    
-    EngineBuilder engine_builder(module);
-    engine_builder.setTargetOptions(options);
-    engine_builder.setErrorStr(&error_string);
-    engine_builder.setEngineKind(EngineKind::JIT);
-    #ifdef USE_MCJIT
-    engine_builder.setUseMCJIT(true);        
-    #if defined(LLVM_VERSION_MINOR) && LLVM_VERSION_MINOR < 3
-    engine_builder.setJITMemoryManager(JITMemoryManager::CreateDefaultMemManager());
-    #else
-    engine_builder.setJITMemoryManager(new SectionMemoryManager());
-    #endif
-    #else
-    engine_builder.setUseMCJIT(false);
-    #endif
-    engine_builder.setOptLevel(CodeGenOpt::Aggressive);
-    engine_builder.setMCPU(cg->mcpu());
-    engine_builder.setMAttrs(vec<string>(cg->mattrs()));
-    execution_engine = engine_builder.create();
-    if (!execution_engine) std::cout << error_string << std::endl;
-    assert(execution_engine && "Couldn't create execution engine");        
 }
-
-JITModuleHolder::~JITModuleHolder() {
-    shutdown_thread_pool();
-    delete execution_engine;
-    delete context;
-}
-
-template<>
-EXPORT RefCount &ref_count<JITModuleHolder>(const JITModuleHolder *f) {return f->ref_count;}
-
-template<>
-EXPORT void destroy<JITModuleHolder>(const JITModuleHolder *f) {delete f;}
-
->>>>>>> b4d47b6f
-}}+}