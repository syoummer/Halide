#include <Halide.h>

#include <stdio.h>
#include <stdlib.h>

#ifdef _WIN32
extern "C" bool QueryPerformanceCounter(uint64_t *);
extern "C" bool QueryPerformanceFrequency(uint64_t *);
double currentTime() {
    uint64_t t, freq;
    QueryPerformanceCounter(&t);
    QueryPerformanceFrequency(&freq);
    return (t * 1000.0) / freq;
}
#else
#include <sys/time.h>
double currentTime() {
    timeval t;
    gettimeofday(&t, NULL);
    return t.tv_sec * 1000.0 + t.tv_usec / 1000.0f;
}
#endif

using namespace Halide;

Image<uint16_t> input;
Image<uint16_t> output;
Image<uint16_t> output_ref;

#define MIN 1
#define MAX 1020

double test(Func f, bool test_correctness = true) {
    f.compile_to_assembly(f.name() + ".s", Internal::vec<Argument>(input), f.name());
    f.compile_jit();
    f.realize(output);

    if (test_correctness) {
        for (int y = 0; y < output.height(); y++) {
            for (int x = 0; x < output.width(); x++) {
                int ix1 = std::max(std::min(x, MAX), MIN);
                int ix2 = std::max(std::min(x+1, MAX), MIN);
                uint16_t correct = input(ix1, y) * 3 + input(ix2, y);
                if (output(x, y) != correct) {
                    printf("output(%d, %d) = %d instead of %d\n",
                           x, y, output(x, y), correct);
                    exit(-1);
                }
            }
        }
    }

    double t1 = currentTime();
    for (int i = 0; i < 100; i++) {
        f.realize(output);
    }
    return currentTime() - t1;
}

void randomize_input() {
    for (int x = 0; x < input.width(); x++) {
        for (int y = 0; y < input.height(); y++) {
            input(x, y) = rand() & 0xfff;
        }
    }
}

void clear_outputs() {
    for (int x = 0; x < output.width(); x++) {
        for (int y = 0; y < output.height(); y++) {
            output(x, y) = 0;
            output_ref(x, y) = 0;
        }
    }
}

bool compare_outputs(Func f, Func ref) {
    randomize_input();
    clear_outputs();
    f.compile_to_assembly(f.name() + ".s", Internal::vec<Argument>(input), f.name());
    f.compile_jit();
    f.realize(output);
    ref.compile_to_assembly(ref.name() + ".s", Internal::vec<Argument>(input), ref.name());
    ref.compile_jit();
    ref.realize(output_ref);
    for (int x = 0; x < output.width(); x++) {
        for (int y = 0; y < output.height(); y++) {
            if (output(x, y) != output_ref(x, y)) {
                printf("Compare failed. First mismatch at x=%d, y=%d", x, y);
                return false;
            }
        }
    }
    return true;
}

int main(int argc, char **argv) {
    // Try doing vector loads with a boundary condition in various
    // ways and compare the performance.

    input = Image<uint16_t>(1024+8, 32);

    for (int y = 0; y < input.height(); y++) {
        for (int x = 0; x < input.width(); x++) {
            input(x, y) = rand() & 0xfff;
        }
    }

    output = Image<uint16_t>(1024, 32);
<<<<<<< HEAD
    output_ref = Image<uint16_t>(1024, 32);
        
    Var x, y;    
=======

    Var x, y;
>>>>>>> 04ce8150

    double t_ref, t_clamped, t_scalar, t_pad;

    {
        // Do an unclamped load to get a reference number
        Func f;
        f(x, y) = input(x, y) * 3 + input(x+1, y);

        f.vectorize(x, 8);

        t_ref = test(f, false);
    }

    {
        // Variant 1 - do the clamped vector load
        Func g;
        g(x, y) = input(clamp(x, MIN, MAX), y);

        Func f;
        f(x, y) = g(x, y) * 3 + g(x+1, y);

        f.vectorize(x, 8);

        t_clamped = test(f);

    }

    {
        // Variant 2 - do the load as a scalar op just before the vectorized stuff
        Func g;
        g(x, y) = input(clamp(x, MIN, MAX), y);

        Func f;
        f(x, y) = g(x, y) * 3 + g(x+1, y);

        f.vectorize(x, 8);
        g.compute_at(f, x);

        t_scalar = test(f);
    }

    {
        // Variant 3 - pad each scanline using scalar code
        Func g;
        g(x, y) = input(clamp(x, MIN, MAX), y);

        Func f;
        f(x, y) = g(x, y) * 3 + g(x+1, y);

        f.vectorize(x, 8);
        g.compute_at(f, y);

        t_pad = test(f);
    }

<<<<<<< HEAD
    {
        // Variant 4 - make sure we don't do the wrong thing with more complex load expressions
        Func g;
        g(x, y) = input(clamp(clamp(x, MIN, MAX) + clamp(x * y, MIN, MAX) + clamp(-x, MIN, MAX), MIN, MAX), y);
        //.g(x, y) = input(clamp(2*x * x, MIN, MAX), y);

        Func f;
        f(x, y) = g(x, y) * 3 + g(x+1, y);

        f.vectorize(x, 8);

        test(f);
    }

    {
        // Check correctness
        for (int offset = 0; offset < 8; offset++) {
            // Clamped vector load
            Func g;
            g(x, y) = input(clamp(x, MIN+offset, MAX-offset), y);
            Func f;
            
            f(x, y) = g(x, y) * 3 + g(x+1, y);
            f.vectorize(x, 8);
            // Scalar load
            Func g_ref;
            g_ref(x, y) = input(clamp(x, MIN+offset, MAX-offset), y);
            Func f_ref;
            f_ref(x, y) = g_ref(x, y) * 3 + g_ref(x+1, y);
            
            f_ref.vectorize(x, 8);
            g_ref.compute_at(f_ref, x);
            
            if (!compare_outputs(f, f_ref)) {
                printf(" (at offset %d)\n", offset);
                break;
            };
        }
    }
    
    if (t_clamped > 2.0f * t_ref || t_clamped > t_scalar || t_clamped > t_pad) {
=======
    if (t_clamped > 2.5f * t_ref || t_clamped > t_scalar || t_clamped > t_pad) {
>>>>>>> 04ce8150
        printf("Clamped load timings suspicious:\n"
               "Unclamped: %f\n"
               "Clamped: %f\n"
               "Scalarize the load: %f\n"
               "Pad the input: %f\n",
               t_ref, t_clamped, t_scalar, t_pad);
        return -1;
    }

    printf("Success!\n");

    return 0;
}<|MERGE_RESOLUTION|>--- conflicted
+++ resolved
@@ -1,7 +1,6 @@
 #include <Halide.h>
 
 #include <stdio.h>
-#include <stdlib.h>
 
 #ifdef _WIN32
 extern "C" bool QueryPerformanceCounter(uint64_t *);
@@ -25,7 +24,6 @@
 
 Image<uint16_t> input;
 Image<uint16_t> output;
-Image<uint16_t> output_ref;
 
 #define MIN 1
 #define MAX 1020
@@ -57,43 +55,6 @@
     return currentTime() - t1;
 }
 
-void randomize_input() {
-    for (int x = 0; x < input.width(); x++) {
-        for (int y = 0; y < input.height(); y++) {
-            input(x, y) = rand() & 0xfff;
-        }
-    }
-}
-
-void clear_outputs() {
-    for (int x = 0; x < output.width(); x++) {
-        for (int y = 0; y < output.height(); y++) {
-            output(x, y) = 0;
-            output_ref(x, y) = 0;
-        }
-    }
-}
-
-bool compare_outputs(Func f, Func ref) {
-    randomize_input();
-    clear_outputs();
-    f.compile_to_assembly(f.name() + ".s", Internal::vec<Argument>(input), f.name());
-    f.compile_jit();
-    f.realize(output);
-    ref.compile_to_assembly(ref.name() + ".s", Internal::vec<Argument>(input), ref.name());
-    ref.compile_jit();
-    ref.realize(output_ref);
-    for (int x = 0; x < output.width(); x++) {
-        for (int y = 0; y < output.height(); y++) {
-            if (output(x, y) != output_ref(x, y)) {
-                printf("Compare failed. First mismatch at x=%d, y=%d", x, y);
-                return false;
-            }
-        }
-    }
-    return true;
-}
-
 int main(int argc, char **argv) {
     // Try doing vector loads with a boundary condition in various
     // ways and compare the performance.
@@ -107,14 +68,8 @@
     }
 
     output = Image<uint16_t>(1024, 32);
-<<<<<<< HEAD
-    output_ref = Image<uint16_t>(1024, 32);
-        
-    Var x, y;    
-=======
 
     Var x, y;
->>>>>>> 04ce8150
 
     double t_ref, t_clamped, t_scalar, t_pad;
 
@@ -139,7 +94,6 @@
         f.vectorize(x, 8);
 
         t_clamped = test(f);
-
     }
 
     {
@@ -170,51 +124,7 @@
         t_pad = test(f);
     }
 
-<<<<<<< HEAD
-    {
-        // Variant 4 - make sure we don't do the wrong thing with more complex load expressions
-        Func g;
-        g(x, y) = input(clamp(clamp(x, MIN, MAX) + clamp(x * y, MIN, MAX) + clamp(-x, MIN, MAX), MIN, MAX), y);
-        //.g(x, y) = input(clamp(2*x * x, MIN, MAX), y);
-
-        Func f;
-        f(x, y) = g(x, y) * 3 + g(x+1, y);
-
-        f.vectorize(x, 8);
-
-        test(f);
-    }
-
-    {
-        // Check correctness
-        for (int offset = 0; offset < 8; offset++) {
-            // Clamped vector load
-            Func g;
-            g(x, y) = input(clamp(x, MIN+offset, MAX-offset), y);
-            Func f;
-            
-            f(x, y) = g(x, y) * 3 + g(x+1, y);
-            f.vectorize(x, 8);
-            // Scalar load
-            Func g_ref;
-            g_ref(x, y) = input(clamp(x, MIN+offset, MAX-offset), y);
-            Func f_ref;
-            f_ref(x, y) = g_ref(x, y) * 3 + g_ref(x+1, y);
-            
-            f_ref.vectorize(x, 8);
-            g_ref.compute_at(f_ref, x);
-            
-            if (!compare_outputs(f, f_ref)) {
-                printf(" (at offset %d)\n", offset);
-                break;
-            };
-        }
-    }
-    
-    if (t_clamped > 2.0f * t_ref || t_clamped > t_scalar || t_clamped > t_pad) {
-=======
     if (t_clamped > 2.5f * t_ref || t_clamped > t_scalar || t_clamped > t_pad) {
->>>>>>> 04ce8150
         printf("Clamped load timings suspicious:\n"
                "Unclamped: %f\n"
                "Clamped: %f\n"
